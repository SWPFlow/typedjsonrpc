--- conflicted
+++ resolved
@@ -23,12 +23,9 @@
 
     def __init__(self, debug=False):
         self._name_to_method_info = {}
-<<<<<<< HEAD
-        self.register("rpc.describe", self.describe, self._get_signature([], {"returns": dict}))
+        self._register_describe()
         self.debug = debug
         self.tracebacks = {}
-=======
-        self._register_describe()
 
     def _register_describe(self):
         def _describe():
@@ -37,7 +34,6 @@
 
         describe_signature = self._get_signature([], {"returns": dict})
         self.register("rpc.describe", _describe, describe_signature)
->>>>>>> aa71d237
 
     def dispatch(self, request):
         """Takes a request and dispatches its data to a jsonrpc method.
