"""This module contains logic for storing and calling jsonrpc methods."""
import inspect
import json
import six
import wrapt

<<<<<<< HEAD
from typedjsonrpc.errors import (InvalidParamsError, InvalidReturnTypeError, InvalidRequestError,
                                 MethodNotFoundError, ParseError)
=======
from typedjsonrpc.method_info import MethodInfo
>>>>>>> 95eb3cf4

__all__ = ["Registry"]

RETURNS_KEY = "returns"


class Registry(object):
    """The registry for storing and calling jsonrpc methods."""

    def __init__(self):
        self._name_to_method_info = {}
        self.register("rpc.describe", self.describe, self._get_signature([], {"returns": dict}))

    def dispatch(self, request):
        """Takes a request and dispatches its data to a jsonrpc method.

        :param request: a werkzeug request with json data
        :type request: werkzeug.wrappers.Request

        :returns: json output of the corresponding function
        :rtype: str
        """
<<<<<<< HEAD
        msg = self._get_request_message(request)
        self._check_request(msg)
        func = self._name_to_method[msg["method"]]
        params = msg.get("params", [])
        Registry._validate_params_match(func, params)
        if isinstance(params, list):
            result = func(*params)
        elif isinstance(params, dict):
            result = func(**params)
=======
        msg = json.loads(request.get_data())
        func = self._name_to_method_info[msg["method"]].method
        if isinstance(msg["params"], list):
            result = func(*msg["params"])
        elif isinstance(msg["params"], dict):
            result = func(**msg["params"])
>>>>>>> 95eb3cf4
        else:
            raise InvalidRequestError("Given params '%s' are neither a list nor a dict."
                                      % (msg["params"],))
        if "id" in msg:
            return json.dumps({
                "jsonrpc": "2.0",
                "id": msg["id"],
                "result": result
            })

    def register(self, name, method, signature=None):
        """Registers a method with a given name and signature.

        :param name: The name to register
        :type name: str
        :param method: The function to call
        :type method: function
        :param signature: List of the argument names and types
        :type signature: list[str, type]
        """
        self._name_to_method_info[name] = MethodInfo(name, method, signature)

    def method(self, **argtypes):
        """ Syntactic sugar for registering a method

        Example:

            >>> registry = Registry()
            >>> @registry.method(returns=int, x=int, y=int)
            ... def add(x, y):
            ...     return x + y

        :param argtypes: The types of the function's arguments
        :type argtypes: dict[str,type]
        """
        @wrapt.decorator
        def type_check_wrapper(func, instance, args, kwargs):
            """ Wraps a function so that it is type-checked.

            :param func: The function to wrap
            :type func: (T) -> U

            :return: The original function wrapped into a type-checker
            :rtype: (T) -> U
            """
            if instance is not None:
                raise Exception("Instance shouldn't be set.")

            argument_names = inspect.getargspec(func).args
            defaults = inspect.getargspec(func).defaults
            arguments = self._collect_arguments(argument_names, args, kwargs, defaults)

            argument_types = argtypes.copy()
            return_type = argument_types.pop(RETURNS_KEY)
            self._check_types(arguments, argument_types)

            result = func(*args, **kwargs)
            self._check_return_type(result, return_type)

            return result

        def register_function(func):
            """ Registers a method with its fully qualified name.

            :param func: The function to register
            :type func: (T) -> U

            :return: The original function wrapped into a type-checker
            :rtype: (T) -> U
            """
            arg_names = inspect.getargspec(func).args
            self._check_type_declaration(arg_names, argtypes)

            wrapped_function = type_check_wrapper(func, None, None, None)
            fully_qualified_name = "{}.{}".format(func.__module__, func.__name__)
            self.register(fully_qualified_name, wrapped_function,
                          self._get_signature(arg_names, argtypes))
            return wrapped_function

        return register_function

    @staticmethod
    def _collect_arguments(argument_names, args, kwargs, defaults):
        """ Creates a dictionary mapping argument names to their values in the function call.
        :param argument_names: The function's argument names
        :type argument_names: list[string]
        :param args: *args passed into the function
        :type args: list[object]
        :param kwargs: **kwargs passed into the function
        :type kwargs: dict[string, object]
        :param defaults: The function's default values
        :type defaults: list[object]
        :return: Dictionary mapping argument names to values
        :rtype: dict[string, object]
        """
        arguments = {}
        if defaults is not None:
            zipped_defaults = zip(reversed(argument_names), reversed(defaults))
            for name, default in zipped_defaults:
                arguments[name] = default
        for name, value in zip(argument_names, args):
            arguments[name] = value
        for name, value in kwargs.items():
            arguments[name] = value
        return arguments

    def describe(self):
        """ Returns a description of all the functions in the registry.
        :return: Description
        """
        return {
            "methods": [method_info.describe()
                        for method_info in sorted(self._name_to_method_info.values())]
        }

    @staticmethod
    def _get_request_message(request):
        """Parses the request as a json message.

        :param request: a werkzeug request with json data
        :type request: werkzeug.wrappers.Request

        :return: The parsed json object
        :rtype: dict[str, object]
        """
        data = request.get_data()
        try:
            msg = json.loads(data)
        except Exception:
            raise ParseError("Could not parse request data '%s'" % (data,))
        return msg

    def _check_request(self, msg):
        """Checks that the request json is well-formed.

        :param msg: The request's json data
        :type msg: dict[str, object]
        """
        if "jsonrpc" not in msg:
            raise InvalidRequestError("'\"jsonrpc\": \"2.0\"' must be included.")
        if msg["jsonrpc"] != "2.0":
            raise InvalidRequestError("'jsonrpc' must be exactly the string '2.0', but it was '%s'."
                                      % (msg["jsonrpc"],))
        if "method" not in msg:
            raise InvalidRequestError("No method specified.")
        if "id" in msg:
            if msg["id"] is None:
                raise InvalidRequestError("typedjsonrpc does not allow id to be None.")
            if isinstance(msg["id"], float):
                raise InvalidRequestError("typedjsonrpc does not support float ids.")
            if not isinstance(msg["id"], (six.string_types, int)):
                raise InvalidRequestError("id must be a string or integer; '%s' is of type %s."
                                          % (msg["id"], type(msg["id"])))
        if msg["method"] not in self._name_to_method:
            raise MethodNotFoundError("Could not find method '%s'." % (msg["method"],))

    @staticmethod
    def _validate_params_match(func, params):
        argspec = inspect.getargspec(func)
        default_length = len(argspec.defaults) if argspec.defaults is not None else 0
        if isinstance(params, list):
            if len(params) > len(argspec.args) and argspec.varargs is None:
                raise InvalidParamsError("Too many arguments")

            remaining_args = len(argspec.args) - len(params)
            if remaining_args > default_length:
                raise InvalidParamsError("Not enough arguments")
        elif isinstance(params, dict):
            missing_args = [key for key in argspec.args if key not in params]
            default_args = set(argspec.args[len(argspec.args) - default_length:])
            for key in missing_args:
                if key not in default_args:
                    raise InvalidParamsError("Argument %s has not been satisfied" % (key,))

            extra_params = [key for key in params if key not in argspec.args]
            if len(extra_params) > 0 and argspec.keywords is None:
                raise InvalidParamsError("Too many arguments")

    @staticmethod
    def _check_types(arguments, argument_types):
        """ Checks that the given arguments have the correct types.

        :param arguments: List of (name, value) pairs of the given arguments
        :type arguments: list[(str, object)]

        :param argument_types: Argument type by name.
        :type argument_types: dict[str,type]
        """
        for name, arg_type in argument_types.items():
            if name not in arguments:
                raise InvalidParamsError("Argument '%s' is missing." % (name,))
            if not isinstance(arguments[name], arg_type):
                raise InvalidParamsError("Value '%s' for argument '%s' is not of expected type %s."
                                         % (arguments[name], name, arg_type))

    @staticmethod
    def _check_type_declaration(argument_names, type_declarations):
        """ Checks that exactly the given argument names have declared types.

        :param argument_names: The names of the arguments in the function declaration
        :type argument_names: list[str]

        :param type_declarations: Argument type by name
        :type type_declarations: dict[str, type]
        """
        if RETURNS_KEY in argument_names:
            raise Exception("'%s' may not be used as an argument name" % (RETURNS_KEY,))
        if RETURNS_KEY not in type_declarations:
            raise Exception("Missing return type declaration")
        if len(argument_names) != len(type_declarations) - 1:
            raise Exception("Number of function arguments (%s) does not match number of "
                            "declared types (%s)"
                            % (len(argument_names), len(type_declarations) - 1))
        for arg in argument_names:
            if arg not in type_declarations:
                raise Exception("Argument '%s' does not have a declared type" % (arg,))

    @staticmethod
    def _check_return_type(value, expected_type):
        """ Checks that the given return value has the correct type.
        :param value: Value returned by the function
        :type value: any
        :param expected_type: Expected return type
        :type expected_type: type
        """
        if expected_type is None:
            if value is not None:
                raise InvalidReturnTypeError("Returned value is '%s' but None was expected"
                                             % (value,))
        elif not isinstance(value, expected_type):
<<<<<<< HEAD
            raise InvalidReturnTypeError("Type of return value '%s' does not match expected type %s"
                                         % (value, expected_type))
=======
            raise TypeError("Type of return value '%s' does not match expected type %s"
                            % (value, expected_type))

    @staticmethod
    def _get_signature(arg_names, arg_types):
        return {
            "returns": arg_types[RETURNS_KEY],
            "argument_types": [(name, arg_types[name]) for name in arg_names]
        }
>>>>>>> 95eb3cf4
<|MERGE_RESOLUTION|>--- conflicted
+++ resolved
@@ -4,12 +4,9 @@
 import six
 import wrapt
 
-<<<<<<< HEAD
 from typedjsonrpc.errors import (InvalidParamsError, InvalidReturnTypeError, InvalidRequestError,
                                  MethodNotFoundError, ParseError)
-=======
 from typedjsonrpc.method_info import MethodInfo
->>>>>>> 95eb3cf4
 
 __all__ = ["Registry"]
 
@@ -32,24 +29,15 @@
         :returns: json output of the corresponding function
         :rtype: str
         """
-<<<<<<< HEAD
         msg = self._get_request_message(request)
         self._check_request(msg)
-        func = self._name_to_method[msg["method"]]
+        func = self._name_to_method_info[msg["method"]].method
         params = msg.get("params", [])
         Registry._validate_params_match(func, params)
         if isinstance(params, list):
             result = func(*params)
         elif isinstance(params, dict):
             result = func(**params)
-=======
-        msg = json.loads(request.get_data())
-        func = self._name_to_method_info[msg["method"]].method
-        if isinstance(msg["params"], list):
-            result = func(*msg["params"])
-        elif isinstance(msg["params"], dict):
-            result = func(**msg["params"])
->>>>>>> 95eb3cf4
         else:
             raise InvalidRequestError("Given params '%s' are neither a list nor a dict."
                                       % (msg["params"],))
@@ -280,17 +268,12 @@
                 raise InvalidReturnTypeError("Returned value is '%s' but None was expected"
                                              % (value,))
         elif not isinstance(value, expected_type):
-<<<<<<< HEAD
             raise InvalidReturnTypeError("Type of return value '%s' does not match expected type %s"
                                          % (value, expected_type))
-=======
-            raise TypeError("Type of return value '%s' does not match expected type %s"
-                            % (value, expected_type))
 
     @staticmethod
     def _get_signature(arg_names, arg_types):
         return {
             "returns": arg_types[RETURNS_KEY],
             "argument_types": [(name, arg_types[name]) for name in arg_names]
-        }
->>>>>>> 95eb3cf4
+        }