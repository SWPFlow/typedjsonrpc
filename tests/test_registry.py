--- conflicted
+++ resolved
@@ -147,7 +147,6 @@
             return str(some_number) + returns
 
 
-<<<<<<< HEAD
 class TestDispatch(object):
     @staticmethod
     def _create_fake_request(data):
@@ -398,7 +397,8 @@
         Registry._validate_params_match(foo, {"a": "bar"})
         with pytest.raises(InvalidParamsError):
             Registry._validate_params_match(foo, {"a": "bar", "b": "baz"})
-=======
+
+
 def test_describe():
     registry = Registry()
 
@@ -427,72 +427,4 @@
                 'name': 'test_registry.bar',
                 'returns': 'int',
                 'description': docstring}
-    assert registry.describe()["methods"] == [describe_desc, bar_desc, foo_desc]
-
-
-def test_dispatch_keyword_args():
-    registry = Registry()
-
-    def add(x, y):
-        return x + y
-    registry.register("add", add)
-
-    class FakeRequest(object):
-        def get_data(self):
-            return json.dumps({
-                "jsonrpc": "2.0",
-                "method": "add",
-                "params": {
-                    "x": 1,
-                    "y": 2,
-                },
-                "id": "bogus",
-            })
-    fake_request = FakeRequest()
-    response = registry.dispatch(fake_request)
-    assert response == json.dumps({
-        "jsonrpc": "2.0",
-        "id": "bogus",
-        "result": 3
-    })
-
-
-def test_dispatch_positional_args():
-    registry = Registry()
-
-    def add(x, y):
-        return x + y
-    registry.register("add", add)
-
-    class FakeRequest(object):
-        def get_data(self):
-            return json.dumps({
-                "jsonrpc": "2.0",
-                "method": "add",
-                "params": [1, 2],
-                "id": "bogus",
-            })
-    fake_request = FakeRequest()
-    response = registry.dispatch(fake_request)
-    assert response == json.dumps({
-        "jsonrpc": "2.0",
-        "id": "bogus",
-        "result": 3
-    })
-
-
-def test_dispatch_invalid_method():
-    registry = Registry()
-
-    class FakeRequest(object):
-        def get_data(self):
-            return json.dumps({
-                "jsonrpc": "2.0",
-                "method": "bogus",
-                "params": [1, 2],
-                "id": "bogus",
-            })
-    fake_request = FakeRequest()
-    with pytest.raises(Exception):
-        registry.dispatch(fake_request)
->>>>>>> 95eb3cf4
+    assert registry.describe()["methods"] == [describe_desc, bar_desc, foo_desc]